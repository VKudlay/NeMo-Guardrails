# SPDX-FileCopyrightText: Copyright (c) 2023 NVIDIA CORPORATION & AFFILIATES. All rights reserved.
# SPDX-License-Identifier: Apache-2.0
#
# Licensed under the Apache License, Version 2.0 (the "License");
# you may not use this file except in compliance with the License.
# You may obtain a copy of the License at
#
# http://www.apache.org/licenses/LICENSE-2.0
#
# Unless required by applicable law or agreed to in writing, software
# distributed under the License is distributed on an "AS IS" BASIS,
# WITHOUT WARRANTIES OR CONDITIONS OF ANY KIND, either express or implied.
# See the License for the specific language governing permissions and
# limitations under the License.

"""LLM Rails entry point."""
import asyncio
import importlib.util
import logging
import os
import threading
import time
from typing import Any, AsyncIterator, List, Optional, Tuple, Type, Union

from langchain.llms.base import BaseLLM

from nemoguardrails.actions.llm.generation import LLMGenerationActions
from nemoguardrails.actions.llm.utils import get_colang_history
from nemoguardrails.context import explain_info_var, streaming_handler_var
from nemoguardrails.embeddings.index import EmbeddingsIndex
from nemoguardrails.flows.flows import compute_context
from nemoguardrails.flows.runtime import Runtime
from nemoguardrails.kb.kb import KnowledgeBase
from nemoguardrails.language.parser import parse_colang_file
from nemoguardrails.llm.providers import get_llm_provider, get_llm_provider_names
from nemoguardrails.logging.explain import ExplainInfo
from nemoguardrails.logging.stats import llm_stats
from nemoguardrails.logging.verbose import set_verbose
from nemoguardrails.patch_asyncio import check_sync_call_from_async_loop
from nemoguardrails.rails.llm.config import EmbeddingSearchProvider, RailsConfig
from nemoguardrails.rails.llm.options import GenerationOptions, GenerationResponse
from nemoguardrails.rails.llm.utils import get_history_cache_key
from nemoguardrails.streaming import StreamingHandler

log = logging.getLogger(__name__)


class LLMRails:
    """Rails based on a given configuration."""

    def __init__(
        self, config: RailsConfig, llm: Optional[BaseLLM] = None, verbose: bool = False
    ):
        """Initializes the LLMRails instance.

        Args:
            config: A rails configuration.
            llm: An optional LLM engine to use.
            verbose: Whether the logging should be verbose or not.
        """
        self.config = config
        self.llm = llm
        self.verbose = verbose

        if self.verbose:
            set_verbose(True)

        # We allow the user to register additional embedding search providers, so we keep
        # an index of them.
        self.embedding_search_providers = {}

        # The default embeddings model is using SentenceTransformers
        self.default_embedding_model = "all-MiniLM-L6-v2"
        self.default_embedding_engine = "SentenceTransformers"

        # We keep a cache of the events history associated with a sequence of user messages.
        # TODO: when we update the interface to allow to return a "state object", this
        #   should be removed
        self.events_history_cache = {}

        # Weather the main LLM supports streaming
        self.main_llm_supports_streaming = False

        # We also load the default flows from the `llm_flows.co` file in the current folder.
        current_folder = os.path.dirname(__file__)
        default_flows_file = "llm_flows.co"
        default_flows_path = os.path.join(current_folder, default_flows_file)
        with open(default_flows_path, "r") as f:
            default_flows_content = f.read()
            default_flows = parse_colang_file(
                default_flows_file, default_flows_content
            )["flows"]

        # We mark all the default flows as system flows.
        for flow_config in default_flows:
            flow_config["is_system_flow"] = True

        # We add the default flows to the config.
        self.config.flows.extend(default_flows)

        # We also need to load the content from the components library.
        library_path = os.path.join(os.path.dirname(__file__), "../../library")
        for root, dirs, files in os.walk(library_path):
            for file in files:
                # Extract the full path for the file
                full_path = os.path.join(root, file)
                if file.endswith(".co"):
                    with open(full_path, "r", encoding="utf-8") as f:
                        content = parse_colang_file(file, content=f.read())

                        # We mark all the flows coming from the guardrails library as system flows.
                        for flow_config in content["flows"]:
                            flow_config["is_system_flow"] = True

                        # We load all the flows
                        self.config.flows.extend(content["flows"])

                        # And all the messages as well, if they have not been overwritten
                        for message_id, utterances in content.get(
                            "bot_messages", {}
                        ).items():
                            if message_id not in self.config.bot_messages:
                                self.config.bot_messages[message_id] = utterances

        # Last but not least, we mark all the flows that are used in any of the rails
        # as system flows (so they don't end up in the prompt).
        rail_flow_ids = (
            config.rails.input.flows
            + config.rails.output.flows
            + config.rails.retrieval.flows
        )
        for flow_config in self.config.flows:
            if flow_config.get("id") in rail_flow_ids:
                flow_config["is_system_flow"] = True

                # We also mark them as subflows by default, to simplify the syntax
                flow_config["is_subflow"] = True

        # We check if the configuration has a config.py module associated with it.
        config_module = None
        if self.config.config_path:
            filepath = os.path.join(self.config.config_path, "config.py")
            if os.path.exists(filepath):
                filename = os.path.basename(filepath)
                spec = importlib.util.spec_from_file_location(filename, filepath)
                config_module = importlib.util.module_from_spec(spec)
                spec.loader.exec_module(config_module)

        # First, we initialize the runtime.
        self.runtime = Runtime(config=config, verbose=verbose)

        # If we have a config_module with an `init` function, we call it.
        # We need to call this here because the `init` might register additional
        # LLM providers.
        if config_module is not None and hasattr(config_module, "init"):
            config_module.init(self)

        # If we have a customized embedding model, we'll use it.
        for model in self.config.models:
            if model.type == "embeddings":
                self.default_embedding_model = model.model
                self.default_embedding_engine = model.engine
                break

        # We run some additional checks on the config
        self._validate_config()

        # Next, we initialize the LLM engines (main engine and action engines if specified).
        self._init_llms()

        # Next, we initialize the LLM Generate actions and register them.
        self.llm_generation_actions = LLMGenerationActions(
            config=config,
            llm=self.llm,
            llm_task_manager=self.runtime.llm_task_manager,
            get_embedding_search_provider_instance=self._get_embeddings_search_provider_instance,
            verbose=verbose,
        )

        # If there's already an action registered, we don't override.
        self.runtime.register_actions(self.llm_generation_actions, override=False)

        # Next, we initialize the Knowledge Base
        # There are still some edge cases not covered by nest_asyncio.
        # Using a separate thread always for now.
        if True or check_sync_call_from_async_loop():
            t = threading.Thread(target=asyncio.run, args=(self._init_kb(),))
            t.start()
            t.join()
        else:
            asyncio.run(self._init_kb())

        # We also register the kb as a parameter that can be passed to actions.
        self.runtime.register_action_param("kb", self.kb)

        # Reference to the general ExplainInfo object.
        self.explain_info = None

    def update_llm(self, llm):
        """Replace the main LLM with the provided one.

        Arguments:
            llm: The new LLM that should be used.
        """
        self.llm = llm
        self.llm_generation_actions.llm = llm
        self.runtime.register_action_param("llm", llm)

    def _validate_config(self):
        """Runs additional validation checks on the config."""
        existing_flows_names = set([flow.get("id") for flow in self.config.flows])

        for flow_name in self.config.rails.input.flows:
            if flow_name not in existing_flows_names:
                raise ValueError(
                    f"The provided input rail flow `{flow_name}` does not exist"
                )

        for flow_name in self.config.rails.output.flows:
            if flow_name not in existing_flows_names:
                raise ValueError(
                    f"The provided output rail flow `{flow_name}` does not exist"
                )

        for flow_name in self.config.rails.retrieval.flows:
            if flow_name not in existing_flows_names:
                raise ValueError(
                    f"The provided retrieval rail flow `{flow_name}` does not exist"
                )

        # If both passthrough mode and single call mode are specified, we raise an exception.
        if self.config.passthrough and self.config.rails.dialog.single_call.enabled:
            raise ValueError(
                f"The passthrough mode and the single call dialog rails mode can't be used at the same time. "
                f"The single call mode needs to use an altered prompt when prompting the LLM. "
            )

    async def _init_kb(self):
        """Initializes the knowledge base."""
        self.kb = None

        if not self.config.docs:
            return

        documents = [doc.content for doc in self.config.docs]
        self.kb = KnowledgeBase(
            documents=documents,
            config=self.config.knowledge_base,
            get_embedding_search_provider_instance=self._get_embeddings_search_provider_instance,
        )
        self.kb.init()
        await self.kb.build()

    def _init_llms(self):
        """
        Initializes the right LLM engines based on the configuration.
        There can be multiple LLM engines and types that can be specified in the config.
        The main LLM engine is the one that will be used for all the core guardrails generations.
        Other LLM engines can be specified for use in specific actions.

        The reason we provide an option for decoupling the main LLM engine from the action LLM
        is to allow for flexibility in using specialized LLM engines for specific actions.
        """

        # If we already have a pre-configured one,
        # we just need to register the LLM as an action param.
        if self.llm is not None:
            self.runtime.register_action_param("llm", self.llm)
            return

        for llm_config in self.config.models:
            if llm_config.type == "embeddings":
                pass
            else:
                if llm_config.engine not in get_llm_provider_names():
                    raise Exception(f"Unknown LLM engine: {llm_config.engine}")

                provider_cls = get_llm_provider(llm_config)
                # We need to compute the kwargs for initializing the LLM
                kwargs = llm_config.parameters

                # We also need to pass the model, if specified
                if llm_config.model:
                    # Some LLM providers use `model_name` instead of model. For backward compatibility
                    # we keep this hard-coded mapping.
                    if llm_config.engine in [
                        "azure",
                        "openai",
                        "gooseai",
                        "nlpcloud",
                        "petals",
                        "trt_llm",
                    ]:
                        kwargs["model_name"] = llm_config.model
                    else:
                        # The `__fields__` attribute is computed dynamically by pydantic.
                        if "model" in provider_cls.__fields__:
                            kwargs["model"] = llm_config.model

                if self.config.streaming:
                    if "streaming" in provider_cls.__fields__:
                        kwargs["streaming"] = True
                        self.main_llm_supports_streaming = True
                    else:
                        log.warning(
                            f"The provider {provider_cls.__name__} does not support streaming."
                        )

                if llm_config.type == "main" or len(self.config.models) == 1:
                    self.llm = provider_cls(**kwargs)
                    self.runtime.register_action_param("llm", self.llm)
                else:
                    model_name = f"{llm_config.type}_llm"
                    setattr(self, model_name, provider_cls(**kwargs))
                    self.runtime.register_action_param(
                        model_name, getattr(self, model_name)
                    )

    def _get_embeddings_search_provider_instance(
        self, esp_config: Optional[EmbeddingSearchProvider] = None
    ) -> EmbeddingsIndex:
        if esp_config is None:
            esp_config = EmbeddingSearchProvider()

        if esp_config.name == "default":
            from nemoguardrails.embeddings.basic import BasicEmbeddingsIndex

            return BasicEmbeddingsIndex(
                embedding_model=esp_config.parameters.get(
                    "embedding_model", self.default_embedding_model
                ),
                embedding_engine=esp_config.parameters.get(
                    "embedding_engine", self.default_embedding_engine
                ),
            )
        else:
            if esp_config.name not in self.embedding_search_providers:
                raise Exception(f"Unknown embedding search provider: {esp_config.name}")
            else:
                kwargs = esp_config.parameters
                return self.embedding_search_providers[esp_config.name](**kwargs)

    def _get_events_for_messages(self, messages: List[dict]):
        """Return the list of events corresponding to the provided messages.

        Tries to find a prefix of messages for which we have already a list of events
        in the cache. For the rest, they are converted as is.

        The reason this cache exists is that we want to benefit from events generated in
        previous turns, which can't be computed again because it would be expensive (e.g.,
        involving multiple LLM calls).

        When an explicit state object will be added, this mechanism can be removed.

        Args:
            messages: The list of messages.

        Returns:
            A list of events.
        """
        events = []

        # We try to find the longest prefix of messages for which we have a cache
        # of events.
        p = len(messages) - 1
        while p > 0:
            cache_key = get_history_cache_key(messages[0:p])
            if cache_key in self.events_history_cache:
                events = self.events_history_cache[cache_key].copy()
                break

            p -= 1

        # For the rest of the messages, we transform them directly into events.
        # TODO: Move this to separate function once more types of messages are supported.
        for idx in range(p, len(messages)):
            msg = messages[idx]
            if msg["role"] == "user":
                events.append(
                    {
                        "type": "UtteranceUserActionFinished",
                        "final_transcript": msg["content"],
                    }
                )

                # If it's not the last message, we also need to add the `UserMessage` event
                if idx != len(messages) - 1:
                    events.append(
                        {
                            "type": "UserMessage",
                            "text": msg["content"],
                        }
                    )

            elif msg["role"] == "assistant":
                events.append(
                    {"type": "StartUtteranceBotAction", "script": msg["content"]}
                )
            elif msg["role"] == "context":
                events.append({"type": "ContextUpdate", "data": msg["content"]})
            elif msg["role"] == "event":
                events.append(msg["event"])

        return events

    async def generate_async(
        self,
        prompt: Optional[str] = None,
        messages: Optional[List[dict]] = None,
        options: Optional[Union[dict, GenerationOptions]] = None,
        streaming_handler: Optional[StreamingHandler] = None,
<<<<<<< HEAD
    ) -> Union[str, dict, GenerationResponse]:
=======
        return_context: bool = False,
    ) -> Union[str, dict, Tuple[dict, dict]]:
>>>>>>> 1b27838e
        """Generate a completion or a next message.

        The format for messages is the following:

        ```python
            [
                {"role": "context", "content": {"user_name": "John"}},
                {"role": "user", "content": "Hello! How are you?"},
                {"role": "assistant", "content": "I am fine, thank you!"},
                {"role": "event", "event": {"type": "UserSilent"}},
                ...
            ]
        ```

        Args:
            prompt: The prompt to be used for completion.
            messages: The history of messages to be used to generate the next message.
            options: Options specific for the generation.
            streaming_handler: If specified, and the config supports streaming, the
              provided handler will be used for streaming.
            return_context: Whether to return the context at the end of the run.

        Returns:
            The completion (when a prompt is provided) or the next message.

        System messages are not yet supported."""
        if streaming_handler:
            streaming_handler_var.set(streaming_handler)

        # Initialize the object with additional explanation information.
        # We allow this to also be set externally. This is useful when multiple parallel
        # requests are made.
        explain_info = explain_info_var.get()
        if explain_info is None:
            explain_info = ExplainInfo()
            explain_info_var.set(explain_info)

            # We also keep a general reference to this object
            self.explain_info = explain_info

        if prompt is not None:
            # Currently, we transform the prompt request into a single turn conversation
            new_message = await self.generate_async(
                messages=[{"role": "user", "content": prompt}]
            )

            assert new_message["role"] == "assistant"
            return new_message["content"]

        # TODO: Add support to load back history of events, next to history of messages
        #   This is important as without it, the LLM prediction is not as good.

        t0 = time.time()
        llm_stats.reset()

        # The array of events corresponding to the provided sequence of messages.
        events = self._get_events_for_messages(messages)

        # Compute the new events.
        new_events = await self.runtime.generate_events(events)

        # Extract and join all the messages from StartUtteranceBotAction events as the response.
        responses = []
        for event in new_events:
            if event["type"] == "StartUtteranceBotAction":
                # Check if we need to remove a message
                if event["script"] == "(remove last message)":
                    responses = responses[0:-1]
                else:
                    responses.append(event["script"])

        new_message = {"role": "assistant", "content": "\n".join(responses)}

        # Save the new events in the history and update the cache
        events.extend(new_events)
        cache_key = get_history_cache_key(messages + [new_message])
        self.events_history_cache[cache_key] = events

        # If logging is enabled, we log the conversation
        # TODO: add support for logging flag
        explain_info.colang_history = get_colang_history(events)
        if self.verbose:
            log.info(f"Conversation history so far: \n{explain_info.colang_history}")

        log.info("--- :: Total processing took %.2f seconds." % (time.time() - t0))
        log.info("--- :: Stats: %s" % llm_stats)

        # If there is a streaming handler, we make sure we close it now
        streaming_handler = streaming_handler_var.get()
        if streaming_handler:
            # print("Closing the stream handler explicitly")
            await streaming_handler.push_chunk(None)

        if return_context:
            # If we need to return the context as well,
            context = compute_context(events)
            return new_message, context
        else:
            return new_message

    def stream_async(
        self,
        prompt: Optional[str] = None,
        messages: Optional[List[dict]] = None,
        options: Optional[Union[dict, GenerationOptions]] = None,
    ) -> AsyncIterator[str]:
        """Simplified interface for getting directly the streamed tokens from the LLM."""
        streaming_handler = StreamingHandler()

        asyncio.create_task(
            self.generate_async(
                prompt=prompt,
                messages=messages,
                streaming_handler=streaming_handler,
            )
        )

        return streaming_handler

    def generate(
        self,
        prompt: Optional[str] = None,
        messages: Optional[List[dict]] = None,
<<<<<<< HEAD
        options: Optional[Union[dict, GenerationOptions]] = None,
=======
        return_context: bool = False,
>>>>>>> 1b27838e
    ):
        """Synchronous version of generate_async."""

        if check_sync_call_from_async_loop():
            raise RuntimeError(
                "You are using the sync `generate` inside async code. "
                "You should replace with `await generate_async(...)` or use `nest_asyncio.apply()`."
            )

        return asyncio.run(
<<<<<<< HEAD
            self.generate_async(prompt=prompt, messages=messages, options=options)
=======
            self.generate_async(
                prompt=prompt, messages=messages, return_context=return_context
            )
>>>>>>> 1b27838e
        )

    async def generate_events_async(
        self,
        events: List[dict],
        options: Optional[Union[dict, GenerationOptions]] = None,
    ) -> List[dict]:
        """Generate the next events based on the provided history.

        The format for events is the following:

        ```python
            [
                {"type": "...", ...},
                ...
            ]
        ```

        Args:
            events: The history of events to be used to generate the next events.
            options: The options to be used for the generation.

        Returns:
            The newly generate event(s).

        """
        t0 = time.time()
        llm_stats.reset()

        # Compute the new events.
        new_events = await self.runtime.generate_events(events)

        # If logging is enabled, we log the conversation
        # TODO: add support for logging flag
        if self.verbose:
            history = get_colang_history(events)
            log.info(f"Conversation history so far: \n{history}")

        log.info("--- :: Total processing took %.2f seconds." % (time.time() - t0))
        log.info("--- :: Stats: %s" % llm_stats)

        return new_events

    def generate_events(
        self,
        events: List[dict],
        options: Optional[Union[dict, GenerationOptions]] = None,
    ) -> List[dict]:
        """Synchronous version of `LLMRails.generate_events_async`."""

        if check_sync_call_from_async_loop():
            raise RuntimeError(
                "You are using the sync `generate_events` inside async code. "
                "You should replace with `await generate_events_async(...)` or use `nest_asyncio.apply()`."
            )

        return asyncio.run(self.generate_events_async(events=events, options=options))

    def register_action(self, action: callable, name: Optional[str] = None):
        """Register a custom action for the rails configuration."""
        self.runtime.register_action(action, name)

    def register_action_param(self, name: str, value: Any):
        """Registers a custom action parameter."""
        self.runtime.register_action_param(name, value)

    def register_filter(self, filter_fn: callable, name: Optional[str] = None):
        """Register a custom filter for the rails configuration."""
        self.runtime.llm_task_manager.register_filter(filter_fn, name)

    def register_output_parser(self, output_parser: callable, name: str):
        """Register a custom output parser for the rails configuration."""
        self.runtime.llm_task_manager.register_output_parser(output_parser, name)

    def register_prompt_context(self, name: str, value_or_fn: Any):
        """Register a value to be included in the prompt context.

        :name: The name of the variable or function that will be used.
        :value_or_fn: The value or function that will be used to generate the value.
        """
        self.runtime.llm_task_manager.register_prompt_context(name, value_or_fn)

    def register_embedding_search_provider(
        self, name: str, cls: Type[EmbeddingsIndex]
    ) -> None:
        """Register a new embedding search provider.

        Args:
            name: The name of the embedding search provider that will be used.
            cls: The class that will be used to generate and search embedding
        """

        self.embedding_search_providers[name] = cls

    def explain(self) -> ExplainInfo:
        """Helper function to return the latest ExplainInfo object."""
        return self.explain_info<|MERGE_RESOLUTION|>--- conflicted
+++ resolved
@@ -409,12 +409,8 @@
         messages: Optional[List[dict]] = None,
         options: Optional[Union[dict, GenerationOptions]] = None,
         streaming_handler: Optional[StreamingHandler] = None,
-<<<<<<< HEAD
-    ) -> Union[str, dict, GenerationResponse]:
-=======
         return_context: bool = False,
-    ) -> Union[str, dict, Tuple[dict, dict]]:
->>>>>>> 1b27838e
+    ) -> Union[str, dict, Tuple[dict, dict], GenerationResponse]:
         """Generate a completion or a next message.
 
         The format for messages is the following:
@@ -538,11 +534,8 @@
         self,
         prompt: Optional[str] = None,
         messages: Optional[List[dict]] = None,
-<<<<<<< HEAD
         options: Optional[Union[dict, GenerationOptions]] = None,
-=======
         return_context: bool = False,
->>>>>>> 1b27838e
     ):
         """Synchronous version of generate_async."""
 
@@ -553,13 +546,12 @@
             )
 
         return asyncio.run(
-<<<<<<< HEAD
-            self.generate_async(prompt=prompt, messages=messages, options=options)
-=======
             self.generate_async(
-                prompt=prompt, messages=messages, return_context=return_context
+                prompt=prompt,
+                messages=messages,
+                return_context=return_context,
+                options=options,
             )
->>>>>>> 1b27838e
         )
 
     async def generate_events_async(
